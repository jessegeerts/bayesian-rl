--- conflicted
+++ resolved
@@ -305,7 +305,6 @@
    "execution_count": null,
    "metadata": {},
    "outputs": [],
-<<<<<<< HEAD
    "source": [
     "fig, ax = plt.subplots()\n",
     "plt.pcolor(results.iloc[-1].weights.reshape(12,12))\n",
@@ -313,9 +312,6 @@
     "ax.set_aspect(aspect_ratio)\n",
     "plt.title('Value function (after 50 episodes)')"
    ]
-=======
-   "source": []
->>>>>>> b616fc7d
   },
   {
    "cell_type": "code",
